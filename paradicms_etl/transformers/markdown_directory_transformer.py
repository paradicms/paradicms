--- conflicted
+++ resolved
@@ -1,4 +1,3 @@
-import dataclasses
 from logging import Logger
 from typing import Dict, Optional, Tuple, Union
 from urllib.parse import quote
@@ -306,7 +305,7 @@
             if self.__default_collection is None:
                 self.__default_collection = self.__opacify_model(
                     Collection(
-                        institution_uri=self.__get_or_synthesize_default_institution().uri,
+                        institution_uri=self.__get_or_synthesize_default_institution(),
                         title="Default collection",
                         uri=MarkdownDirectoryTransformer.model_uri(
                             pipeline_id=self.__pipeline_id,
@@ -380,7 +379,7 @@
         def __transform_image_file_entries(
             self, *, objects_by_model_id: Dict[str, OpaqueNamedModel]
         ) -> None:
-            transformed_markdown_file_entry_model_ids = set()
+            transformed_model_ids = set()
             untransformed_image_file_entries_by_model_id = {
                 image_file_entry.model_id: image_file_entry
                 for image_file_entry in self.__markdown_directory.image_file_entries
@@ -396,70 +395,32 @@
                     )
                 )
 
-<<<<<<< HEAD
-                # The GuiImagesLoader looks for Image instances and doesn't check if OpaqueNamedModels are Images.
-                # Transform the Resource into an Image instead of an OpaqueNamedModel.
-                image = Image.from_rdf(model_resource)
-
                 # If the image has no src and there is a sibling image file (i.e., a .jpg) with the same model id (i.e., file stem) as the Markdown file,
                 # use that image file as the src.
-                if image.src is None:
-=======
-                # Transform the Resource into an Image rather than an OpaqueNamedModel.
-                # The image archiver expects an Image model and won't recognize the OpaqueNamedModel.
-
-                depicts_uri = model_resource.value(rdflib.namespace.FOAF.depicts)
-                if depicts_uri is None:
-                    # No depicts URI explicitly set, check if there's a companion object .md file with the same model id (i.e., file stem).
-                    object_ = objects_by_model_id.get(markdown_file_entry.model_id)
-                    if object_ is None:
-                        raise ValueError(
-                            f"image .md {markdown_file_entry.model_id} has no depicts statement and no companion object with the same model id found"
-                        )
-                    depicts_uri = object_.uri
-                elif not isinstance(depicts_uri, URIRef):
-                    raise TypeError(type(depicts_uri))
-
-                src = model_resource.value(CMS.imageSrc)
-                if src is None:
-                    # If the image has no src and there is a sibling image file (i.e., a .jpg) with the same model id (i.e., file stem) as the Markdown file,
-                    # use that image file as the src.
->>>>>>> 0be7554c
+                if model_resource.value(CMS.imageSrc) is None:
                     image_file_entry = untransformed_image_file_entries_by_model_id.pop(
                         markdown_file_entry.model_id, None
                     )
                     if image_file_entry is not None:
-<<<<<<< HEAD
                         assert isinstance(
                             image_file_entry, MarkdownDirectory.ImageFileEntry
                         )
-                        image = dataclasses.replace(
-                            image, src=image_file_entry.path.as_uri()
+                        model_resource.add(
+                            CMS.imageSrc, Literal(image_file_entry.path.as_uri())
                         )
-=======
-                        src = Literal(image_file_entry.path.as_uri())
-                elif not isinstance(src, Literal):
-                    raise TypeError(type(src))
-
-                uri = model_resource.identifier
-                assert isinstance(uri, URIRef)
->>>>>>> 0be7554c
-
-                self.__buffer_transformed_model(image)
-                transformed_markdown_file_entry_model_ids.add(
-                    markdown_file_entry.model_id
-                )
+
+                self.__buffer_transformed_model(
+                    self.__transform_resource_to_model(
+                        model_resource=model_resource,
+                        model_type=markdown_file_entry.model_type,
+                    )
+                )
+                transformed_model_ids.add(markdown_file_entry.model_id)
 
             # Handle all image files that had no sibling Markdown files.
             for (
                 image_file_entry
             ) in untransformed_image_file_entries_by_model_id.values():
-                if (
-                    image_file_entry.model_id
-                    in transformed_markdown_file_entry_model_ids
-                ):
-                    continue
-
                 object_ = objects_by_model_id.get(image_file_entry.model_id)
                 if object_ is None:
                     self.__logger.warning(
@@ -473,15 +434,18 @@
                     "synthesizing an Image model for the object %s", object_.uri
                 )
                 self.__buffer_transformed_model(
-                    Image(
-                        depicts_uri=object_.uri,
-                        institution_uri=self.__get_or_synthesize_default_institution().uri,
-                        src=image_file_entry.path.as_uri(),
-                        uri=MarkdownDirectoryTransformer.model_uri(
-                            pipeline_id=self.__pipeline_id,
-                            model_id=image_file_entry.model_id,
-                            model_type=self.__IMAGE_MODEL_TYPE,
-                        ),
+                    self.__opacify_model(
+                        Image(
+                            depicts_uri=object_.uri,
+                            institution_uri=self.__get_or_synthesize_default_institution().uri,
+                            src=image_file_entry.path.as_uri(),
+                            uri=URIRef(image_file_entry.path.as_uri()),
+                            # uri=MarkdownDirectoryTransformer.model_uri(
+                            #     pipeline_id=self.__pipeline_id,
+                            #     model_id=image_file_entry.model_id,
+                            #     model_type=self.__IMAGE_MODEL_TYPE,
+                            # ),
+                        )
                     )
                 )
 
@@ -527,18 +491,12 @@
             ) in self.__untransformed_markdown_file_entries_by_model_type.pop(
                 self.__OBJECT_MODEL_TYPE, tuple()
             ):
-                object_resource = self.__set_resource_institution_uri(
-                    self.__transform_markdown_file_entry_to_resource(
-                        markdown_file_entry
-                    )
-                )
-                if object_resource.value(CMS.collection) is None:
-                    object_resource.add(
-                        CMS.collection,
-                        self.__get_or_synthesize_default_collection().uri,
-                    )
                 object_ = self.__transform_resource_to_model(
-                    model_resource=object_resource,
+                    model_resource=self.__set_resource_institution_uri(
+                        self.__transform_markdown_file_entry_to_resource(
+                            markdown_file_entry
+                        )
+                    ),
                     model_type=markdown_file_entry.model_type,
                 )
                 self.__buffer_transformed_model(object_)
